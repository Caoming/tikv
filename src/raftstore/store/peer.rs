--- conflicted
+++ resolved
@@ -100,7 +100,12 @@
         left: metapb::Region,
         right: metapb::Region,
     },
-<<<<<<< HEAD
+    ComputeHash {
+        region: metapb::Region,
+        index: u64,
+        snap: Snapshot,
+    },
+    VerifyHash { index: u64, hash: Vec<u8> },
     StartMerge {
         from_region: metapb::Region,
         into_region: metapb::Region,
@@ -118,14 +123,6 @@
         region: metapb::Region,
         peer: metapb::Peer,
     },
-=======
-    ComputeHash {
-        region: metapb::Region,
-        index: u64,
-        snap: Snapshot,
-    },
-    VerifyHash { index: u64, hash: Vec<u8> },
->>>>>>> 20671bcf
 }
 
 // When we apply commands in handing ready, we should also need a way to
@@ -566,7 +563,6 @@
         StaleState::Valid
     }
 
-<<<<<<< HEAD
     pub fn rollback_region_merge(&mut self) -> Result<()> {
         if self.merge_state == MergeState::Merging {
             info!("{} rollback region merge", self.tag);
@@ -613,11 +609,6 @@
         self.raft_group.raft.all_replicated_to(self.start_merge_index)
     }
 
-    pub fn handle_raft_ready<T: Transport>(&mut self,
-                                           trans: &T,
-                                           metrics: &mut RaftMetrics)
-                                           -> Result<Option<ReadyResult>> {
-=======
     fn next_lease_expired_time(&self, send_to_quorum_ts: Timespec) -> Timespec {
         // The valid leader lease should be
         // "lease = election_timeout - (quorum_commit_ts - send_to_quorum_ts)"
@@ -659,7 +650,6 @@
                                                   trans: &T,
                                                   metrics: &mut RaftMetrics)
                                                   -> Result<Option<ReadyResult>> {
->>>>>>> 20671bcf
         if self.mut_store().check_applying_snap() {
             // If we continue to handle all the messages, it may cause too many messages because
             // leader will send all the remaining messages to this follower, which can lead
@@ -1372,33 +1362,23 @@
             .write(ctx.wb)
             .unwrap_or_else(|e| panic!("{} failed to commit apply result: {:?}", self.tag, e));
 
-<<<<<<< HEAD
         self.mut_store().apply_state = ctx.apply_state;
         self.mut_store().applied_index_term = term;
-=======
-        let mut storage = self.raft_group.mut_store();
-        storage.apply_state = ctx.apply_state;
-        storage.applied_index_term = term;
->>>>>>> 20671bcf
 
         if let Some(ref exec_result) = exec_result {
             match *exec_result {
                 ExecResult::ChangePeer { ref region, .. } => {
                     self.mut_store().region = region.clone();
                 }
-<<<<<<< HEAD
-                ExecResult::CompactLog { .. } |
+                ExecResult::ComputeHash { .. } |
+                ExecResult::VerifyHash { .. } |
                 ExecResult::ShutdownRegion { .. } => {}
-=======
-                ExecResult::ComputeHash { .. } |
-                ExecResult::VerifyHash { .. } => {}
                 ExecResult::CompactLog { first_index, ref state } => {
                     let total_cnt = index - first_index;
                     // the size of current CompactLog command can be ignored.
                     let remain_cnt = index - state.get_index() - 1;
                     self.raft_log_size_hint = self.raft_log_size_hint * remain_cnt / total_cnt;
                 }
->>>>>>> 20671bcf
                 ExecResult::SplitRegion { ref left, .. } => {
                     self.mut_store().region = left.clone();
                 }
