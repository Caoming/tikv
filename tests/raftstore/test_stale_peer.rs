--- conflicted
+++ resolved
@@ -147,22 +147,14 @@
 
     let new_region = cluster.get_region(b"k1");
     let new_region_id = new_region.get_id();
-<<<<<<< HEAD
-    // Block peer (new_region_id, 4) at receiving snapshot, but not the heartbeat
-=======
     // Block peer (3, 4) at receiving snapshot, but not the heartbeat
->>>>>>> dee05a9a
     cluster.add_send_filter(CloneFilterFactory(RegionPacketFilter::new(new_region_id, 3)
         .msg_type(MessageType::MsgSnapshot)));
 
     pd_client.must_add_peer(new_region_id, new_peer(3, 4));
 
     // Wait for the heartbeat broadcasted from peer (1, 1000) to peer (3, 4).
-<<<<<<< HEAD
-    cluster.must_check_peer(new_region_id, new_peer(3, 4));
-=======
     cluster.must_region_exist(new_region_id, 3);
->>>>>>> dee05a9a
 
     // And then isolate peer (3, 4) from peer (1, 1000).
     cluster.add_send_filter(IsolationFilterFactory::new(3));
