use tikv::server::coprocessor::*;
use tikv::server::coprocessor;
use tikv::server::transport::{RaftStoreRouter, MockRaftStoreRouter};
use kvproto::kvrpcpb::Context;
use tikv::util::codec::{table, Datum, datum};
use tikv::util::codec::number::*;
use tikv::storage::{Mutation, Key, ALL_CFS};
use tikv::storage::engine::{self, Engine, TEMP_DIR};
use tikv::util::event::Event;
use tikv::util::worker::Worker;
use kvproto::coprocessor::{Request, KeyRange};
use tipb::select::{ByItem, SelectRequest, SelectResponse, Chunk};
use tipb::schema::{self, ColumnInfo};
use tipb::expression::{Expr, ExprType};
use storage::sync_storage::SyncStorage;

use std::collections::{HashMap, BTreeMap};
use std::sync::atomic::{AtomicUsize, Ordering};
use std::i64;
use protobuf::{RepeatedField, Message};

static ID_GENERATOR: AtomicUsize = AtomicUsize::new(1);

const TYPE_VAR_CHAR: i32 = 1;
const TYPE_LONG: i32 = 2;

fn next_id() -> i64 {
    ID_GENERATOR.fetch_add(1, Ordering::Relaxed) as i64
}

fn row_cnt(chunks: &[Chunk]) -> usize {
    chunks.iter().fold(0, |l, r| l + r.get_rows_meta().len())
}

struct Row {
    handle: i64,
    data: Vec<u8>,
}

#[derive(Debug)]
struct ChunkSpliter {
    chunk: Vec<Chunk>,
    readed: usize,
    idx: usize,
}

impl ChunkSpliter {
    fn new(chunk: Vec<Chunk>) -> ChunkSpliter {
        ChunkSpliter {
            chunk: chunk,
            readed: 0,
            idx: 0,
        }
    }
}

impl Iterator for ChunkSpliter {
    type Item = Row;

    fn next(&mut self) -> Option<Row> {
        loop {
            if self.chunk.is_empty() {
                return None;
            }
            if self.idx == self.chunk[0].get_rows_meta().len() {
                assert_eq!(self.readed, self.chunk[0].get_rows_data().len());
                self.idx = 0;
                self.readed = 0;
                self.chunk.swap_remove(0);
                continue;
            }
            let metas = self.chunk[0].get_rows_meta();
            let data = self.chunk[0].get_rows_data();
            let data_len = metas[self.idx].get_length();
            let row = Row {
                handle: metas[self.idx].get_handle(),
                data: data[self.readed..self.readed + data_len as usize].to_vec(),
            };
            self.readed += data_len as usize;
            self.idx += 1;
            return Some(row);
        }
    }
}

#[derive(Clone, Copy)]
struct Column {
    id: i64,
    col_type: i32,
    // negative means not a index key, 0 means primary key, positive means normal index key.
    index: i64,
}

struct ColumnBuilder {
    col_type: i32,
    index: i64,
}

impl ColumnBuilder {
    fn new() -> ColumnBuilder {
        ColumnBuilder {
            col_type: TYPE_LONG,
            index: -1,
        }
    }

    fn col_type(mut self, t: i32) -> ColumnBuilder {
        self.col_type = t;
        self
    }

    fn primary_key(mut self, b: bool) -> ColumnBuilder {
        if b {
            self.index = 0;
        } else {
            self.index = -1;
        }
        self
    }

    fn index_key(mut self, idx_id: i64) -> ColumnBuilder {
        self.index = idx_id;
        self
    }

    fn build(self) -> Column {
        Column {
            id: next_id(),
            col_type: self.col_type,
            index: self.index,
        }
    }
}

struct Table {
    id: i64,
    handle_id: i64,
    cols: BTreeMap<i64, Column>,
    idxs: BTreeMap<i64, Vec<i64>>,
}

impl Table {
    fn get_table_info(&self) -> schema::TableInfo {
        let mut tb_info = schema::TableInfo::new();
        tb_info.set_table_id(self.id);
        for col in self.cols.values() {
            let mut c_info = ColumnInfo::new();
            c_info.set_column_id(col.id);
            c_info.set_tp(col.col_type);
            c_info.set_pk_handle(col.index == 0);
            tb_info.mut_columns().push(c_info);
        }
        tb_info
    }

    fn get_index_info(&self, index: i64) -> schema::IndexInfo {
        let mut idx_info = schema::IndexInfo::new();
        idx_info.set_table_id(self.id);
        idx_info.set_index_id(index);
        for col_id in &self.idxs[&index] {
            let col = self.cols[col_id];
            let mut c_info = ColumnInfo::new();
            c_info.set_tp(col.col_type);
            c_info.set_column_id(col.id);
            c_info.set_pk_handle(col.id == self.handle_id);
            idx_info.mut_columns().push(c_info);
        }
        if let Some(col) = self.cols.get(&self.handle_id) {
            let mut c_info = ColumnInfo::new();
            c_info.set_tp(col.col_type);
            c_info.set_column_id(col.id);
            c_info.set_pk_handle(true);
            idx_info.mut_columns().push(c_info);
        }
        idx_info
    }
}

struct TableBuilder {
    handle_id: i64,
    cols: BTreeMap<i64, Column>,
}

impl TableBuilder {
    fn new() -> TableBuilder {
        TableBuilder {
            handle_id: -1,
            cols: BTreeMap::new(),
        }
    }

    fn add_col(mut self, col: Column) -> TableBuilder {
        if col.index == 0 {
            if self.handle_id > 0 {
                self.handle_id = 0;
            } else if self.handle_id < 0 {
                // maybe need to check type.
                self.handle_id = col.id;
            }
        }
        self.cols.insert(col.id, col);
        self
    }

    fn build(mut self) -> Table {
        if self.handle_id <= 0 {
            self.handle_id = next_id();
        }
        let mut idx = BTreeMap::new();
        for (&id, col) in &self.cols {
            if col.index < 0 {
                continue;
            }
            let e = idx.entry(col.index).or_insert_with(Vec::new);
            e.push(id);
        }
        for (id, val) in &mut idx {
            if *id == 0 {
                continue;
            }
            // TODO: support uniq index.
            val.push(self.handle_id);
        }
        Table {
            id: next_id(),
            handle_id: self.handle_id,
            cols: self.cols,
            idxs: idx,
        }
    }
}

struct Insert<'a, T: RaftStoreRouter + 'static> {
    store: &'a mut Store<T>,
    table: &'a Table,
    values: BTreeMap<i64, Datum>,
}

impl<'a, T: RaftStoreRouter> Insert<'a, T> {
    fn new(store: &'a mut Store<T>, table: &'a Table) -> Insert<'a, T> {
        Insert {
            store: store,
            table: table,
            values: BTreeMap::new(),
        }
    }

    fn set(mut self, col: Column, value: Datum) -> Insert<'a, T> {
        assert!(self.table.cols.contains_key(&col.id));
        self.values.insert(col.id, value);
        self
    }

    fn execute(mut self) -> i64 {
        let handle = self.values
            .get(&self.table.handle_id)
            .cloned()
            .unwrap_or_else(|| Datum::I64(next_id()));
        let key = build_row_key(self.table.id, handle.i64());
        let ids: Vec<_> = self.values.keys().cloned().collect();
        let values: Vec<_> = self.values.values().cloned().collect();
        let value = table::encode_row(values, &ids).unwrap();
        let mut kvs = vec![];
        kvs.push((key, value));
        for (&id, idxs) in &self.table.idxs {
            let mut v: Vec<_> = idxs.iter().map(|id| self.values[id].clone()).collect();
            v.push(handle.clone());
            let encoded = datum::encode_key(&v).unwrap();
            let idx_key = table::encode_index_seek_key(self.table.id, id, &encoded);
            kvs.push((idx_key, vec![0]));
        }
        self.store.put(kvs);
        handle.i64()
    }
}

struct Select<'a> {
    table: &'a Table,
    sel: SelectRequest,
    idx: i64,
}

impl<'a> Select<'a> {
    fn from(table: &'a Table) -> Select<'a> {
        Select::new(table, None)
    }

    fn from_index(table: &'a Table, index: Column) -> Select<'a> {
        Select::new(table, Some(index))
    }

    fn new(table: &'a Table, idx: Option<Column>) -> Select<'a> {
        let mut sel = SelectRequest::new();
        sel.set_start_ts(next_id() as u64);

        Select {
            table: table,
            sel: sel,
            idx: idx.map_or(-1, |c| c.index),
        }
    }

    fn limit(mut self, n: i64) -> Select<'a> {
        self.sel.set_limit(n);
        self
    }

    fn order_by_pk(mut self, desc: bool) -> Select<'a> {
        let mut item = ByItem::new();
        item.set_desc(desc);
        self.sel.mut_order_by().push(item);
        self
    }

    fn count(mut self) -> Select<'a> {
        let mut expr = Expr::new();
        expr.set_tp(ExprType::Count);
        self.sel.mut_aggregates().push(expr);
        self
    }

    fn aggr_col(mut self, col: Column, aggr_t: ExprType) -> Select<'a> {
        let mut col_expr = Expr::new();
        col_expr.set_tp(ExprType::ColumnRef);
        col_expr.mut_val().encode_i64(col.id).unwrap();
        let mut expr = Expr::new();
        expr.set_tp(aggr_t);
        expr.mut_children().push(col_expr);
        self.sel.mut_aggregates().push(expr);
        self
    }

    fn first(self, col: Column) -> Select<'a> {
        self.aggr_col(col, ExprType::First)
    }

    fn sum(self, col: Column) -> Select<'a> {
        self.aggr_col(col, ExprType::Sum)
    }

    fn avg(self, col: Column) -> Select<'a> {
        self.aggr_col(col, ExprType::Avg)
    }

    fn max(self, col: Column) -> Select<'a> {
        self.aggr_col(col, ExprType::Max)
    }

    fn min(self, col: Column) -> Select<'a> {
        self.aggr_col(col, ExprType::Min)
    }

    fn group_by(mut self, cols: &[Column]) -> Select<'a> {
        for col in cols {
            let mut expr = Expr::new();
            expr.set_tp(ExprType::ColumnRef);
            expr.mut_val().encode_i64(col.id).unwrap();
            let mut item = ByItem::new();
            item.set_expr(expr);
            self.sel.mut_group_by().push(item);
        }
        self
    }

    fn build(mut self) -> Request {
        let mut req = Request::new();

        if self.idx < 0 {
            self.sel.set_table_info(self.table.get_table_info());
            req.set_tp(REQ_TYPE_SELECT);
        } else {
            self.sel.set_index_info(self.table.get_index_info(self.idx));
            req.set_tp(REQ_TYPE_INDEX);
        }

        req.set_data(self.sel.write_to_bytes().unwrap());

        let mut range = KeyRange::new();

        let mut buf = Vec::with_capacity(8);
        buf.encode_i64(i64::MIN).unwrap();
        if self.idx < 0 {
            range.set_start(table::encode_row_key(self.table.id, &buf));
        } else {
            range.set_start(table::encode_index_seek_key(self.table.id, self.idx, &buf));
        }

        buf.clear();
        buf.encode_i64(i64::MAX).unwrap();
        if self.idx < 0 {
            range.set_end(table::encode_row_key(self.table.id, &buf));
        } else {
            range.set_end(table::encode_index_seek_key(self.table.id, self.idx, &buf));
        }
        req.set_ranges(RepeatedField::from_vec(vec![range]));
        req
    }
}

struct Delete<'a, T: RaftStoreRouter + 'static> {
    store: &'a mut Store<T>,
    table: &'a Table,
}

impl<'a, T: RaftStoreRouter> Delete<'a, T> {
    fn new(store: &'a mut Store<T>, table: &'a Table) -> Delete<'a, T> {
        Delete {
            store: store,
            table: table,
        }
    }

    fn execute(mut self, id: i64, row: Vec<Datum>) {
        let mut values = HashMap::new();
        for (&id, v) in self.table.cols.keys().zip(row) {
            values.insert(id, v);
        }
        let key = build_row_key(self.table.id, id);
        let mut keys = vec![];
        keys.push(key);
        for (&idx_id, idx_cols) in &self.table.idxs {
            let mut v: Vec<_> = idx_cols.iter().map(|id| values[id].clone()).collect();
            v.push(Datum::I64(id));
            let encoded = datum::encode_key(&v).unwrap();
            let idx_key = table::encode_index_seek_key(self.table.id, idx_id, &encoded);
            keys.push(idx_key);
        }
        self.store.delete(keys);
    }
}

struct Store<T: RaftStoreRouter + 'static> {
    store: SyncStorage<T>,
    current_ts: u64,
    handles: Vec<Vec<u8>>,
}

impl<T: RaftStoreRouter> Store<T> {
    fn new(engine: Box<Engine>, router: T) -> Store<T> {
        Store {
            store: SyncStorage::from_engine(engine, &Default::default(), router),
            current_ts: 1,
            handles: vec![],
        }
    }

    fn get_engine(&self) -> Box<Engine> {
        self.store.get_engine()
    }

    fn begin(&mut self) {
        self.current_ts = next_id() as u64;
        self.handles.clear();
    }

    fn insert_into<'a>(&'a mut self, table: &'a Table) -> Insert<'a, T> {
        Insert::new(self, table)
    }

    fn put(&mut self, mut kv: Vec<(Vec<u8>, Vec<u8>)>) {
        self.handles.extend(kv.iter().map(|&(ref k, _)| k.clone()));
        let pk = kv[0].0.clone();
        let kv = kv.drain(..).map(|(k, v)| Mutation::Put((Key::from_raw(&k), v))).collect();
        self.store.prewrite(Context::new(), kv, pk, self.current_ts).unwrap();
    }

    fn delete_from<'a>(&'a mut self, table: &'a Table) -> Delete<'a, T> {
        Delete::new(self, table)
    }

    fn delete(&mut self, mut keys: Vec<Vec<u8>>) {
        self.handles.extend(keys.clone());
        let pk = keys[0].clone();
        let mutations = keys.drain(..).map(|k| Mutation::Delete(Key::from_raw(&k))).collect();
        self.store.prewrite(Context::new(), mutations, pk, self.current_ts).unwrap();
    }

    fn commit(&mut self) {
        let handles = self.handles.drain(..).map(|x| Key::from_raw(&x)).collect();
        self.store
            .commit(Context::new(), handles, self.current_ts, next_id() as u64)
            .unwrap();
    }
}


fn build_row_key(table_id: i64, id: i64) -> Vec<u8> {
    let mut buf = [0; 8];
    (&mut buf as &mut [u8]).encode_i64(id).unwrap();
    table::encode_row_key(table_id, &buf)
}

/// An example table for test purpose.
struct ProductTable {
    id: Column,
    name: Column,
    count: Column,
    table: Table,
}

impl ProductTable {
    fn new() -> ProductTable {
        let id = ColumnBuilder::new().col_type(TYPE_LONG).primary_key(true).build();
        let idx_id = next_id();
        let name = ColumnBuilder::new().col_type(TYPE_VAR_CHAR).index_key(idx_id).build();
        let count = ColumnBuilder::new().col_type(TYPE_LONG).index_key(idx_id).build();
        let table = TableBuilder::new().add_col(id).add_col(name).add_col(count).build();

        ProductTable {
            id: id,
            name: name,
            count: count,
            table: table,
        }
    }
}

// This function will create a Product table and initialize with the specified data.
fn init_with_data(tbl: &ProductTable,
                  vals: &[(i64, Option<&str>, i64)])
<<<<<<< HEAD
                  -> (Store<MockRaftStoreRouter>, Worker<EndPointTask>) {
    let engine = engine::new_engine(Dsn::RocksDBPath(TEMP_DIR), ALL_CFS).unwrap();
    let mut store = Store::new(engine, MockRaftStoreRouter);
=======
                  -> (Store, Worker<EndPointTask>) {
    let engine = engine::new_local_engine(TEMP_DIR, ALL_CFS).unwrap();
    let mut store = Store::new(engine);
>>>>>>> 7a87777b

    store.begin();
    for &(id, name, count) in vals {
        store.insert_into(&tbl.table)
            .set(tbl.id, Datum::I64(id))
            .set(tbl.name, name.map(|s| s.as_bytes()).into())
            .set(tbl.count, Datum::I64(count))
            .execute();
    }
    store.commit();

    let mut end_point = Worker::new("test select worker");
    let runner = EndPointHost::new(store.get_engine(), end_point.scheduler(), 8);
    end_point.start_batch(runner, 5).unwrap();

    (store, end_point)
}

#[test]
fn test_select() {
    let data = vec![
        (1, Some("name:0"), 2),
        (2, Some("name:4"), 3),
        (4, Some("name:3"), 1),
        (5, Some("name:1"), 4),
    ];

    let product = ProductTable::new();
    let (_, mut end_point) = init_with_data(&product, &data);

    let req = Select::from(&product.table).build();
    let mut resp = handle_select(&end_point, req);
    assert_eq!(row_cnt(resp.get_chunks()), data.len());
    let spliter = ChunkSpliter::new(resp.take_chunks().into_vec());
    for (row, (id, name, cnt)) in spliter.zip(data) {
        let name_datum = name.map(|s| s.as_bytes()).into();
        let expected_encoded = datum::encode_value(&[Datum::I64(id), name_datum, cnt.into()])
            .unwrap();
        assert_eq!(id, row.handle);
        assert_eq!(row.data, &*expected_encoded);
    }

    end_point.stop().unwrap().join().unwrap();
}

#[test]
fn test_group_by() {
    let data = vec![
        (1, Some("name:0"), 2),
        (2, Some("name:2"), 3),
        (4, Some("name:0"), 1),
        (5, Some("name:1"), 4),
    ];

    let product = ProductTable::new();
    let (_, mut end_point) = init_with_data(&product, &data);

    let req = Select::from(&product.table).group_by(&[product.name]).build();
    let mut resp = handle_select(&end_point, req);
    // should only have name:0, name:2 and name:1
    assert_eq!(row_cnt(resp.get_chunks()), 3);
    let spliter = ChunkSpliter::new(resp.take_chunks().into_vec());
    for (row, name) in spliter.zip(&[b"name:0", b"name:2", b"name:1"]) {
        let gk = datum::encode_value(&[Datum::Bytes(name.to_vec())]).unwrap();
        let expected_encoded = datum::encode_value(&[Datum::Bytes(gk)]).unwrap();
        assert_eq!(row.data, &*expected_encoded);
    }

    end_point.stop().unwrap().join().unwrap();
}

#[test]
fn test_aggr_count() {
    let data = vec![
        (1, Some("name:0"), 2),
        (2, Some("name:3"), 3),
        (4, Some("name:0"), 1),
        (5, Some("name:5"), 4),
        (6, Some("name:5"), 4),
        (7, None, 4),
    ];

    let product = ProductTable::new();
    let (_, mut end_point) = init_with_data(&product, &data);

    let req = Select::from(&product.table).count().build();
    let mut resp = handle_select(&end_point, req);
    assert_eq!(row_cnt(resp.get_chunks()), 1);
    let mut spliter = ChunkSpliter::new(resp.take_chunks().into_vec());
    let gk = Datum::Bytes(coprocessor::SINGLE_GROUP.to_vec());
    let mut expected_encoded = datum::encode_value(&[gk, Datum::U64(data.len() as u64)]).unwrap();
    assert_eq!(spliter.next().unwrap().data, &*expected_encoded);

    let exp = vec![
        (Datum::Bytes(b"name:0".to_vec()), 2),
        (Datum::Bytes(b"name:3".to_vec()), 1),
        (Datum::Bytes(b"name:5".to_vec()), 2),
        (Datum::Null, 1),
    ];
    let req = Select::from(&product.table).count().group_by(&[product.name]).build();
    let mut resp = handle_select(&end_point, req);
    assert_eq!(row_cnt(resp.get_chunks()), exp.len());
    let spliter = ChunkSpliter::new(resp.take_chunks().into_vec());
    for (row, (name, cnt)) in spliter.zip(exp) {
        let gk = datum::encode_value(&[name]);
        let expected_datum = vec![Datum::Bytes(gk.unwrap()), Datum::U64(cnt)];
        expected_encoded = datum::encode_value(&expected_datum).unwrap();
        assert_eq!(row.data, &*expected_encoded);
    }

    let exp = vec![
        (vec![Datum::Bytes(b"name:0".to_vec()), Datum::I64(2)], 1),
        (vec![Datum::Bytes(b"name:3".to_vec()), Datum::I64(3)], 1),
        (vec![Datum::Bytes(b"name:0".to_vec()), Datum::I64(1)], 1),
        (vec![Datum::Bytes(b"name:5".to_vec()), Datum::I64(4)], 2),
        (vec![Datum::Null, Datum::I64(4)], 1),
    ];
    let req = Select::from(&product.table).count().group_by(&[product.name, product.count]).build();
    let mut resp = handle_select(&end_point, req);
    assert_eq!(row_cnt(resp.get_chunks()), exp.len());
    let spliter = ChunkSpliter::new(resp.take_chunks().into_vec());
    for (row, (gk_data, cnt)) in spliter.zip(exp) {
        let gk = datum::encode_value(&gk_data);
        let expected_datum = vec![Datum::Bytes(gk.unwrap()), Datum::U64(cnt)];
        expected_encoded = datum::encode_value(&expected_datum).unwrap();
        assert_eq!(row.data, &*expected_encoded);
    }

    end_point.stop().unwrap().join().unwrap();
}

#[test]
fn test_aggr_first() {
    let data = vec![
        (1, Some("name:0"), 2),
        (2, Some("name:3"), 3),
        (4, Some("name:0"), 1),
        (5, Some("name:5"), 4),
        (6, Some("name:5"), 4),
        (7, None, 4),
        (8, None, 5),
        (9, Some("name:5"), 5),
        (10, None, 6),
    ];

    let product = ProductTable::new();
    let (_, mut end_point) = init_with_data(&product, &data);

    let exp = vec![
        (Datum::Bytes(b"name:0".to_vec()), 1),
        (Datum::Bytes(b"name:3".to_vec()), 2),
        (Datum::Bytes(b"name:5".to_vec()), 5),
        (Datum::Null, 7),
    ];
    let req = Select::from(&product.table).first(product.id).group_by(&[product.name]).build();
    let mut resp = handle_select(&end_point, req);
    assert_eq!(row_cnt(resp.get_chunks()), exp.len());
    let spliter = ChunkSpliter::new(resp.take_chunks().into_vec());
    for (row, (name, id)) in spliter.zip(exp) {
        let gk = datum::encode_value(&[name]).unwrap();
        let expected_datum = vec![Datum::Bytes(gk), Datum::I64(id)];
        let expected_encoded = datum::encode_value(&expected_datum).unwrap();
        assert_eq!(row.data, &*expected_encoded);
    }

    let exp = vec![
        (2, Datum::Bytes(b"name:0".to_vec())),
        (3, Datum::Bytes(b"name:3".to_vec())),
        (1, Datum::Bytes(b"name:0".to_vec())),
        (4, Datum::Bytes(b"name:5".to_vec())),
        (5, Datum::Bytes(b"name:5".to_vec())),
        (6, Datum::Null),
    ];
    let req = Select::from(&product.table).first(product.name).group_by(&[product.count]).build();
    let mut resp = handle_select(&end_point, req);
    assert_eq!(row_cnt(resp.get_chunks()), exp.len());
    let spliter = ChunkSpliter::new(resp.take_chunks().into_vec());
    for (row, (count, name)) in spliter.zip(exp) {
        let gk = datum::encode_value(&[Datum::I64(count)]).unwrap();
        let expected_datum = vec![Datum::Bytes(gk), name];
        let expected_encoded = datum::encode_value(&expected_datum).unwrap();
        assert_eq!(row.data, &*expected_encoded);
    }

    end_point.stop().unwrap().join().unwrap();
}

#[test]
fn test_aggr_avg() {
    let data = vec![
        (1, Some("name:0"), 2),
        (2, Some("name:3"), 3),
        (4, Some("name:0"), 1),
        (5, Some("name:5"), 4),
        (6, Some("name:5"), 4),
        (7, None, 4),
    ];

    let product = ProductTable::new();
    let (mut store, mut end_point) = init_with_data(&product, &data);

    store.begin();
    store.insert_into(&product.table)
        .set(product.id, Datum::I64(8))
        .set(product.name, Datum::Bytes(b"name:4".to_vec()))
        .set(product.count, Datum::Null)
        .execute();
    store.commit();

    let exp = vec![(Datum::Bytes(b"name:0".to_vec()), (Datum::Dec(3.into()), 2)),
                   (Datum::Bytes(b"name:3".to_vec()), (Datum::Dec(3.into()), 1)),
                   (Datum::Bytes(b"name:5".to_vec()), (Datum::Dec(8.into()), 2)),
                   (Datum::Null, (Datum::Dec(4.into()), 1)),
                   (Datum::Bytes(b"name:4".to_vec()), (Datum::Null, 0))];
    let req = Select::from(&product.table).avg(product.count).group_by(&[product.name]).build();
    let mut resp = handle_select(&end_point, req);
    assert_eq!(row_cnt(resp.get_chunks()), exp.len());
    let spliter = ChunkSpliter::new(resp.take_chunks().into_vec());
    for (row, (name, (sum, cnt))) in spliter.zip(exp) {
        let gk = datum::encode_value(&[name]).unwrap();
        let expected_datum = vec![Datum::Bytes(gk), Datum::U64(cnt), sum];
        let expected_encoded = datum::encode_value(&expected_datum).unwrap();
        assert_eq!(row.data, &*expected_encoded);
    }
    end_point.stop().unwrap();
}

#[test]
fn test_aggr_sum() {
    let data = vec![
        (1, Some("name:0"), 2),
        (2, Some("name:3"), 3),
        (4, Some("name:0"), 1),
        (5, Some("name:5"), 4),
        (6, Some("name:5"), 4),
        (7, None, 4),
    ];

    let product = ProductTable::new();
    let (_, mut end_point) = init_with_data(&product, &data);

    let exp = vec![
        (Datum::Bytes(b"name:0".to_vec()), 3),
        (Datum::Bytes(b"name:3".to_vec()), 3),
        (Datum::Bytes(b"name:5".to_vec()), 8),
        (Datum::Null, 4),
    ];
    let req = Select::from(&product.table).sum(product.count).group_by(&[product.name]).build();
    let mut resp = handle_select(&end_point, req);
    assert_eq!(row_cnt(resp.get_chunks()), exp.len());
    let spliter = ChunkSpliter::new(resp.take_chunks().into_vec());
    for (row, (name, cnt)) in spliter.zip(exp) {
        let gk = datum::encode_value(&[name]).unwrap();
        let expected_datum = vec![Datum::Bytes(gk), Datum::Dec(cnt.into())];
        let expected_encoded = datum::encode_value(&expected_datum).unwrap();
        assert_eq!(row.data, &*expected_encoded);
    }
    end_point.stop().unwrap();
}

#[test]
fn test_aggr_extre() {
    let data = vec![
        (1, Some("name:0"), 2),
        (2, Some("name:3"), 3),
        (4, Some("name:0"), 1),
        (5, Some("name:5"), 4),
        (6, Some("name:5"), 5),
        (7, None, 4),
    ];

    let product = ProductTable::new();
    let (mut store, mut end_point) = init_with_data(&product, &data);

    store.begin();
    for &(id, name) in &[(8, b"name:5"), (9, b"name:6")] {
        store.insert_into(&product.table)
            .set(product.id, Datum::I64(id))
            .set(product.name, Datum::Bytes(name.to_vec()))
            .set(product.count, Datum::Null)
            .execute();
    }
    store.commit();

    let exp = vec![
        (Datum::Bytes(b"name:0".to_vec()), Datum::I64(2), Datum::I64(1)),
        (Datum::Bytes(b"name:3".to_vec()), Datum::I64(3), Datum::I64(3)),
        (Datum::Bytes(b"name:5".to_vec()), Datum::I64(5), Datum::I64(4)),
        (Datum::Null, Datum::I64(4), Datum::I64(4)),
        (Datum::Bytes(b"name:6".to_vec()), Datum::Null, Datum::Null),
    ];
    let req = Select::from(&product.table)
        .max(product.count)
        .min(product.count)
        .group_by(&[product.name])
        .build();
    let mut resp = handle_select(&end_point, req);
    assert_eq!(row_cnt(resp.get_chunks()), exp.len());
    let spliter = ChunkSpliter::new(resp.take_chunks().into_vec());
    for (row, (name, max, min)) in spliter.zip(exp) {
        let gk = datum::encode_value(&[name]).unwrap();
        let expected_datum = vec![Datum::Bytes(gk), max, min];
        let expected_encoded = datum::encode_value(&expected_datum).unwrap();
        assert_eq!(row.data, &*expected_encoded);
    }
    end_point.stop().unwrap();
}

#[test]
fn test_limit() {
    let mut data = vec![
        (1, Some("name:0"), 2),
        (2, Some("name:3"), 3),
        (4, Some("name:0"), 1),
        (5, Some("name:5"), 4),
        (6, Some("name:5"), 4),
        (7, None, 4),
    ];

    let product = ProductTable::new();
    let (_, mut end_point) = init_with_data(&product, &data);

    let req = Select::from(&product.table).limit(5).build();
    let mut resp = handle_select(&end_point, req);
    assert_eq!(row_cnt(resp.get_chunks()), 5);
    let spliter = ChunkSpliter::new(resp.take_chunks().into_vec());
    for (row, (id, name, cnt)) in spliter.zip(data.drain(..5)) {
        let name_datum = name.map(|s| s.as_bytes()).into();
        let expected_encoded = datum::encode_value(&[id.into(), name_datum, cnt.into()]).unwrap();
        assert_eq!(id, row.handle);
        assert_eq!(row.data, &*expected_encoded);
    }

    end_point.stop().unwrap().join().unwrap();
}

#[test]
fn test_reverse() {
    let mut data = vec![
        (1, Some("name:0"), 2),
        (2, Some("name:3"), 3),
        (4, Some("name:0"), 1),
        (5, Some("name:5"), 4),
        (6, Some("name:5"), 4),
        (7, None, 4),
    ];

    let product = ProductTable::new();
    let (_, mut end_point) = init_with_data(&product, &data);

    let req = Select::from(&product.table).limit(5).order_by_pk(true).build();
    let mut resp = handle_select(&end_point, req);
    assert_eq!(row_cnt(resp.get_chunks()), 5);
    let spliter = ChunkSpliter::new(resp.take_chunks().into_vec());
    data.reverse();
    for (row, (id, name, cnt)) in spliter.zip(data.drain(..5)) {
        let name_datum = name.map(|s| s.as_bytes()).into();
        let expected_encoded = datum::encode_value(&[id.into(), name_datum, cnt.into()]).unwrap();
        assert_eq!(id, row.handle);
        assert_eq!(row.data, &*expected_encoded);
    }

    end_point.stop().unwrap().join().unwrap();
}

fn handle_select(end_point: &Worker<EndPointTask>, req: Request) -> SelectResponse {
    let finish = Event::new();
    let finish_clone = finish.clone();
    let req = RequestTask::new(req, box move |r| finish_clone.set(r));
    end_point.schedule(EndPointTask::Request(req)).unwrap();
    finish.wait_timeout(None);
    let resp = finish.take().unwrap().take_cop_resp();
    assert!(resp.has_data(), format!("{:?}", resp));
    let mut sel_resp = SelectResponse::new();
    sel_resp.merge_from_bytes(resp.get_data()).unwrap();
    sel_resp
}

#[test]
fn test_index() {
    let data = vec![
        (1, Some("name:0"), 2),
        (2, Some("name:3"), 3),
        (4, Some("name:0"), 1),
        (5, Some("name:5"), 4),
        (6, Some("name:5"), 4),
        (7, None, 4),
    ];

    let product = ProductTable::new();
    let (_, mut end_point) = init_with_data(&product, &data);

    let req = Select::from_index(&product.table, product.id).build();
    let mut resp = handle_select(&end_point, req);
    assert_eq!(row_cnt(resp.get_chunks()), data.len());
    let spliter = ChunkSpliter::new(resp.take_chunks().into_vec());
    let mut handles: Vec<_> = spliter.map(|row| row.handle).collect();
    handles.sort();
    for (&h, (id, _, _)) in handles.iter().zip(data) {
        assert_eq!(id, h);
    }

    end_point.stop().unwrap().join().unwrap();
}

#[test]
fn test_index_reverse_limit() {
    let mut data = vec![
        (1, Some("name:0"), 2),
        (2, Some("name:3"), 3),
        (4, Some("name:0"), 1),
        (5, Some("name:5"), 4),
        (6, Some("name:5"), 4),
        (7, None, 4),
    ];

    let product = ProductTable::new();
    let (_, mut end_point) = init_with_data(&product, &data);

    let req = Select::from_index(&product.table, product.id).limit(5).order_by_pk(true).build();
    let mut resp = handle_select(&end_point, req);
    assert_eq!(row_cnt(resp.get_chunks()), 5);
    let spliter = ChunkSpliter::new(resp.take_chunks().into_vec());
    let handles = spliter.map(|row| row.handle);
    data.reverse();
    for (h, (id, _, _)) in handles.zip(data.drain(..5)) {
        assert_eq!(id, h);
    }

    end_point.stop().unwrap().join().unwrap();
}

#[test]
fn test_del_select() {
    let mut data = vec![
        (1, Some("name:0"), 2),
        (2, Some("name:3"), 3),
        (4, Some("name:0"), 1),
        (5, Some("name:5"), 4),
        (6, Some("name:5"), 4),
        (7, None, 4),
    ];

    let product = ProductTable::new();
    let (mut store, mut end_point) = init_with_data(&product, &data);

    store.begin();
    let (id, name, cnt) = data.remove(3);
    let name_datum = name.map(|s| s.as_bytes()).into();
    store.delete_from(&product.table).execute(id, vec![id.into(), name_datum, cnt.into()]);
    store.commit();

    let req = Select::from_index(&product.table, product.id).build();
    let resp = handle_select(&end_point, req);
    assert_eq!(row_cnt(resp.get_chunks()), data.len());

    end_point.stop().unwrap().join().unwrap();
}

#[test]
fn test_index_group_by() {
    let data = vec![
        (1, Some("name:0"), 2),
        (2, Some("name:2"), 3),
        (4, Some("name:0"), 1),
        (5, Some("name:1"), 4),
    ];

    let product = ProductTable::new();
    let (_, mut end_point) = init_with_data(&product, &data);

    let req = Select::from_index(&product.table, product.name).group_by(&[product.name]).build();
    let mut resp = handle_select(&end_point, req);
    // should only have name:0, name:2 and name:1
    assert_eq!(row_cnt(resp.get_chunks()), 3);
    let spliter = ChunkSpliter::new(resp.take_chunks().into_vec());
    for (row, name) in spliter.zip(&[b"name:0", b"name:1", b"name:2"]) {
        let gk = datum::encode_value(&[Datum::Bytes(name.to_vec())]).unwrap();
        let expected_encoded = datum::encode_value(&[Datum::Bytes(gk)]).unwrap();
        assert_eq!(row.data, &*expected_encoded);
    }

    end_point.stop().unwrap().join().unwrap();
}

#[test]
fn test_index_aggr_count() {
    let data = vec![
        (1, Some("name:0"), 2),
        (2, Some("name:3"), 3),
        (4, Some("name:0"), 1),
        (5, Some("name:5"), 4),
        (6, Some("name:5"), 4),
        (7, None, 4),
    ];

    let product = ProductTable::new();
    let (_, mut end_point) = init_with_data(&product, &data);

    let req = Select::from_index(&product.table, product.name).count().build();
    let mut resp = handle_select(&end_point, req);
    assert_eq!(row_cnt(resp.get_chunks()), 1);
    let mut spliter = ChunkSpliter::new(resp.take_chunks().into_vec());
    let gk = Datum::Bytes(coprocessor::SINGLE_GROUP.to_vec());
    let mut expected_encoded = datum::encode_value(&[gk, Datum::U64(data.len() as u64)]).unwrap();
    assert_eq!(spliter.next().unwrap().data, &*expected_encoded);

    let exp = vec![
        (Datum::Null, 1),
        (Datum::Bytes(b"name:0".to_vec()), 2),
        (Datum::Bytes(b"name:3".to_vec()), 1),
        (Datum::Bytes(b"name:5".to_vec()), 2),
    ];
    let req =
        Select::from_index(&product.table, product.name).count().group_by(&[product.name]).build();
    resp = handle_select(&end_point, req);
    assert_eq!(row_cnt(resp.get_chunks()), exp.len());
    let spliter = ChunkSpliter::new(resp.take_chunks().into_vec());
    for (row, (name, cnt)) in spliter.zip(exp) {
        let gk = datum::encode_value(&[name]);
        let expected_datum = vec![Datum::Bytes(gk.unwrap()), Datum::U64(cnt)];
        expected_encoded = datum::encode_value(&expected_datum).unwrap();
        assert_eq!(row.data, &*expected_encoded);
    }

    let exp = vec![
        (vec![Datum::Null, Datum::I64(4)], 1),
        (vec![Datum::Bytes(b"name:0".to_vec()), Datum::I64(1)], 1),
        (vec![Datum::Bytes(b"name:0".to_vec()), Datum::I64(2)], 1),
        (vec![Datum::Bytes(b"name:3".to_vec()), Datum::I64(3)], 1),
        (vec![Datum::Bytes(b"name:5".to_vec()), Datum::I64(4)], 2),
    ];
    let req = Select::from_index(&product.table, product.name)
        .count()
        .group_by(&[product.name, product.count])
        .build();
    resp = handle_select(&end_point, req);
    assert_eq!(row_cnt(resp.get_chunks()), exp.len());
    let spliter = ChunkSpliter::new(resp.take_chunks().into_vec());
    for (row, (gk_data, cnt)) in spliter.zip(exp) {
        let gk = datum::encode_value(&gk_data);
        let expected_datum = vec![Datum::Bytes(gk.unwrap()), Datum::U64(cnt)];
        expected_encoded = datum::encode_value(&expected_datum).unwrap();
        assert_eq!(row.data, &*expected_encoded);
    }

    end_point.stop().unwrap().join().unwrap();
}

#[test]
fn test_index_aggr_first() {
    let data = vec![
        (1, Some("name:0"), 2),
        (2, Some("name:3"), 3),
        (4, Some("name:0"), 1),
        (5, Some("name:5"), 4),
        (6, Some("name:5"), 4),
        (7, None, 4),
    ];

    let product = ProductTable::new();
    let (_, mut end_point) = init_with_data(&product, &data);

    let exp = vec![
        (Datum::Null, 7),
        (Datum::Bytes(b"name:0".to_vec()), 4),
        (Datum::Bytes(b"name:3".to_vec()), 2),
        (Datum::Bytes(b"name:5".to_vec()), 5),
    ];
    let req = Select::from_index(&product.table, product.name)
        .first(product.id)
        .group_by(&[product.name])
        .build();
    let mut resp = handle_select(&end_point, req);
    assert_eq!(row_cnt(resp.get_chunks()), exp.len());
    let spliter = ChunkSpliter::new(resp.take_chunks().into_vec());
    for (row, (name, id)) in spliter.zip(exp) {
        let gk = datum::encode_value(&[name]).unwrap();
        let expected_datum = vec![Datum::Bytes(gk), Datum::I64(id)];
        let expected_encoded = datum::encode_value(&expected_datum).unwrap();
        assert_eq!(row.data, &*expected_encoded);
    }

    end_point.stop().unwrap().join().unwrap();
}

#[test]
fn test_index_aggr_avg() {
    let data = vec![
        (1, Some("name:0"), 2),
        (2, Some("name:3"), 3),
        (4, Some("name:0"), 1),
        (5, Some("name:5"), 4),
        (6, Some("name:5"), 4),
        (7, None, 4),
    ];

    let product = ProductTable::new();
    let (mut store, mut end_point) = init_with_data(&product, &data);

    store.begin();
    store.insert_into(&product.table)
        .set(product.id, Datum::I64(8))
        .set(product.name, Datum::Bytes(b"name:4".to_vec()))
        .set(product.count, Datum::Null)
        .execute();
    store.commit();

    let exp = vec![(Datum::Null, (Datum::Dec(4.into()), 1)),
                   (Datum::Bytes(b"name:0".to_vec()), (Datum::Dec(3.into()), 2)),
                   (Datum::Bytes(b"name:3".to_vec()), (Datum::Dec(3.into()), 1)),
                   (Datum::Bytes(b"name:4".to_vec()), (Datum::Null, 0)),
                   (Datum::Bytes(b"name:5".to_vec()), (Datum::Dec(8.into()), 2))];
    let req = Select::from_index(&product.table, product.name)
        .avg(product.count)
        .group_by(&[product.name])
        .build();
    let mut resp = handle_select(&end_point, req);
    assert_eq!(row_cnt(resp.get_chunks()), exp.len());
    let spliter = ChunkSpliter::new(resp.take_chunks().into_vec());
    for (row, (name, (sum, cnt))) in spliter.zip(exp) {
        let gk = datum::encode_value(&[name]).unwrap();
        let expected_datum = vec![Datum::Bytes(gk), Datum::U64(cnt), sum];
        let expected_encoded = datum::encode_value(&expected_datum).unwrap();
        assert_eq!(row.data, &*expected_encoded);
    }
    end_point.stop().unwrap();
}

#[test]
fn test_index_aggr_sum() {
    let data = vec![
        (1, Some("name:0"), 2),
        (2, Some("name:3"), 3),
        (4, Some("name:0"), 1),
        (5, Some("name:5"), 4),
        (6, Some("name:5"), 4),
        (7, None, 4),
    ];

    let product = ProductTable::new();
    let (_, mut end_point) = init_with_data(&product, &data);

    let exp = vec![
        (Datum::Null, 4),
        (Datum::Bytes(b"name:0".to_vec()), 3),
        (Datum::Bytes(b"name:3".to_vec()), 3),
        (Datum::Bytes(b"name:5".to_vec()), 8),
    ];
    let req = Select::from_index(&product.table, product.name)
        .sum(product.count)
        .group_by(&[product.name])
        .build();
    let mut resp = handle_select(&end_point, req);
    assert_eq!(row_cnt(resp.get_chunks()), exp.len());
    let spliter = ChunkSpliter::new(resp.take_chunks().into_vec());
    for (row, (name, cnt)) in spliter.zip(exp) {
        let gk = datum::encode_value(&[name]).unwrap();
        let expected_datum = vec![Datum::Bytes(gk), Datum::Dec(cnt.into())];
        let expected_encoded = datum::encode_value(&expected_datum).unwrap();
        assert_eq!(row.data, &*expected_encoded);
    }
    end_point.stop().unwrap();
}

#[test]
fn test_index_aggr_extre() {
    let data = vec![
        (1, Some("name:0"), 2),
        (2, Some("name:3"), 3),
        (4, Some("name:0"), 1),
        (5, Some("name:5"), 4),
        (6, Some("name:5"), 5),
        (7, None, 4),
    ];

    let product = ProductTable::new();
    let (mut store, mut end_point) = init_with_data(&product, &data);

    store.begin();
    for &(id, name) in &[(8, b"name:5"), (9, b"name:6")] {
        store.insert_into(&product.table)
            .set(product.id, Datum::I64(id))
            .set(product.name, Datum::Bytes(name.to_vec()))
            .set(product.count, Datum::Null)
            .execute();
    }
    store.commit();

    let exp = vec![
        (Datum::Null, Datum::I64(4), Datum::I64(4)),
        (Datum::Bytes(b"name:0".to_vec()), Datum::I64(2), Datum::I64(1)),
        (Datum::Bytes(b"name:3".to_vec()), Datum::I64(3), Datum::I64(3)),
        (Datum::Bytes(b"name:5".to_vec()), Datum::I64(5), Datum::I64(4)),
        (Datum::Bytes(b"name:6".to_vec()), Datum::Null, Datum::Null),
    ];
    let req = Select::from_index(&product.table, product.name)
        .max(product.count)
        .min(product.count)
        .group_by(&[product.name])
        .build();
    let mut resp = handle_select(&end_point, req);
    assert_eq!(row_cnt(resp.get_chunks()), exp.len());
    let spliter = ChunkSpliter::new(resp.take_chunks().into_vec());
    for (row, (name, max, min)) in spliter.zip(exp) {
        let gk = datum::encode_value(&[name]).unwrap();
        let expected_datum = vec![Datum::Bytes(gk), max, min];
        let expected_encoded = datum::encode_value(&expected_datum).unwrap();
        assert_eq!(row.data, &*expected_encoded);
    }
    end_point.stop().unwrap();
}<|MERGE_RESOLUTION|>--- conflicted
+++ resolved
@@ -518,15 +518,9 @@
 // This function will create a Product table and initialize with the specified data.
 fn init_with_data(tbl: &ProductTable,
                   vals: &[(i64, Option<&str>, i64)])
-<<<<<<< HEAD
                   -> (Store<MockRaftStoreRouter>, Worker<EndPointTask>) {
-    let engine = engine::new_engine(Dsn::RocksDBPath(TEMP_DIR), ALL_CFS).unwrap();
+    let engine = engine::new_local_engine(TEMP_DIR, ALL_CFS).unwrap();
     let mut store = Store::new(engine, MockRaftStoreRouter);
-=======
-                  -> (Store, Worker<EndPointTask>) {
-    let engine = engine::new_local_engine(TEMP_DIR, ALL_CFS).unwrap();
-    let mut store = Store::new(engine);
->>>>>>> 7a87777b
 
     store.begin();
     for &(id, name, count) in vals {
